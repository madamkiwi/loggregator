--- conflicted
+++ resolved
@@ -76,10 +76,6 @@
     version: '37'
   1eb7ef35-a161-4602-9965-ce95927e890c:
     version: '38'
-<<<<<<< HEAD
-  3a4a3f88-a416-47db-91de-28c6e07f0743:
-=======
   cbbd6755-a484-477d-8873-ed1af83c6f5a:
->>>>>>> 39786ed1
     version: '39'
 format-version: '2'