package grpcmanager_test

import (
	"doppler/grpcmanager"
<<<<<<< HEAD
	"time"
=======
	"plumbing"
>>>>>>> 9c811462

	. "github.com/apoydence/eachers"
	"github.com/cloudfoundry/dropsonde/emitter/fake"
	"github.com/cloudfoundry/dropsonde/metric_sender"
	"github.com/cloudfoundry/dropsonde/metricbatcher"
	"github.com/cloudfoundry/dropsonde/metrics"
	"github.com/cloudfoundry/sonde-go/events"
	"github.com/gogo/protobuf/proto"
	. "github.com/onsi/ginkgo"
	. "github.com/onsi/gomega"
)

var _ = Describe("Router", func() {
	var (
		// Streams
		mockDataSetterA *mockDataSetter
		mockDataSetterB *mockDataSetter
		mockDataSetterC *mockDataSetter

		// Firehoses
		mockDataSetterD *mockDataSetter
		mockDataSetterE *mockDataSetter
		mockDataSetterF *mockDataSetter

		envelope      *events.Envelope
		envelopeBytes []byte

		router *grpcmanager.Router
	)

	BeforeEach(func() {
		mockDataSetterA = newMockDataSetter()
		mockDataSetterB = newMockDataSetter()
		mockDataSetterC = newMockDataSetter()
		mockDataSetterD = newMockDataSetter()
		mockDataSetterE = newMockDataSetter()
		mockDataSetterF = newMockDataSetter()

		envelope = &events.Envelope{
			Origin:    proto.String("some-origin"),
			EventType: events.Envelope_CounterEvent.Enum(),
		}
		var err error
		envelopeBytes, err = envelope.Marshal()
		Expect(err).ToNot(HaveOccurred())

		router = grpcmanager.NewRouter()
	})

	AfterEach(func() {
		router.Stop()
	})

	Describe("data routing", func() {
		Context("when multiple setters are routed", func() {
			var (
				reqA, reqB, reqC, reqD, reqE, reqF                         *plumbing.SubscriptionRequest
				cleanupA, cleanupB, cleanupC, cleanupD, cleanupE, cleanupF func()
			)

			BeforeEach(func() {
				reqA = &plumbing.SubscriptionRequest{
					Filter: &plumbing.Filter{
						AppID: "some-app-id",
					},
				}

				reqB = &plumbing.SubscriptionRequest{
					Filter: &plumbing.Filter{
						AppID: "some-app-id",
					},
				}

				reqC = &plumbing.SubscriptionRequest{
					Filter: &plumbing.Filter{
						AppID: "some-other-app-id",
					},
				}

				reqD = &plumbing.SubscriptionRequest{
					ShardID: "some-sub-id",
				}

				reqE = &plumbing.SubscriptionRequest{
					ShardID: "some-sub-id",
				}

				reqF = &plumbing.SubscriptionRequest{
					ShardID: "some-other-sub-id",
				}

				// Streams
				cleanupA = router.Register(reqA, mockDataSetterA)
				cleanupB = router.Register(reqB, mockDataSetterB)
				cleanupC = router.Register(reqC, mockDataSetterC)

				// Firehose
				cleanupD = router.Register(reqD, mockDataSetterD)
				cleanupE = router.Register(reqE, mockDataSetterE)
				cleanupF = router.Register(reqF, mockDataSetterF)
			})

			It("sends data to the registered setters", func() {
				router.SendTo("some-app-id", envelope)

				Eventually(mockDataSetterA.SetInput).Should(
					BeCalled(With(envelopeBytes)),
				)

				Eventually(mockDataSetterB.SetInput).Should(
					BeCalled(With(envelopeBytes)),
				)
			})

			It("does not send data to the wrong setter", func() {
				router.SendTo("some-app-id", envelope)

				Consistently(mockDataSetterC.SetCalled).Should(
					Not(BeCalled()),
				)
			})

			It("sends to a random firehose subscription", func() {
				router.SendTo("some-app-id", envelope)

				f := func() int {
					return len(mockDataSetterD.SetCalled) + len(mockDataSetterE.SetCalled)
				}

				Eventually(f).Should(Equal(1))

				Eventually(mockDataSetterF.SetInput).Should(
					BeCalled(With(envelopeBytes)),
				)
			})

			It("does not send data for bad envelope", func() {
				router.SendTo("some-app-id", new(events.Envelope))

				Consistently(mockDataSetterA.SetCalled).Should(
					Not(BeCalled()),
				)

				Consistently(mockDataSetterD.SetCalled).Should(
					Not(BeCalled()),
				)

				Consistently(mockDataSetterE.SetCalled).Should(
					Not(BeCalled()),
				)
			})

			Context("when one stream setter is unregistered", func() {
				BeforeEach(func() {
					cleanupA()
				})

				It("does not send data to that setter", func() {
					router.SendTo("some-app-id", envelope)

					Consistently(mockDataSetterA.SetCalled).Should(
						Not(BeCalled()),
					)
				})

				It("does send data to the remaining registered setter", func() {
					router.SendTo("some-app-id", envelope)

					Eventually(mockDataSetterB.SetInput).Should(
						BeCalled(With(envelopeBytes)),
					)
				})
			})

			Context("when one firehoses subscription is unregistered", func() {
				BeforeEach(func() {
					cleanupD()
				})

				It("does not send data to that setter", func() {
					router.SendTo("some-app-id", envelope)

					Consistently(mockDataSetterD.SetCalled).Should(
						Not(BeCalled()),
					)
				})
			})

			Context("when one of one firehoses subscription is unregistered", func() {
				BeforeEach(func() {
					cleanupF()
				})

				It("does not send data to that setter", func() {
					router.SendTo("some-app-id", envelope)

					Consistently(mockDataSetterF.SetCalled).Should(
						Not(BeCalled()),
					)
				})
			})

			Describe("thread safety", func() {
				It("survives the race detector", func(done Done) {
					cleanup := router.Register(reqA, mockDataSetterA)

					go func() {
						defer close(done)
						router.SendTo("some-app-id", envelope)
					}()
					cleanup()
				})
			})
		})
	})

	Describe("Metrics", func() {
		var (
			fakeEmitter            *fake.FakeEventEmitter
			mockFirehoseDataSetter *mockDataSetter
			mockStreamDataSetter   *mockDataSetter
		)

		BeforeEach(func() {
			mockFirehoseDataSetter = newMockDataSetter()
			fakeEmitter = fake.NewFakeEventEmitter("doppler")
			sender := metric_sender.NewMetricSender(fakeEmitter)
			batcher := metricbatcher.New(sender, 200*time.Millisecond)
			metrics.Initialize(sender, batcher)
		})

		AfterEach(func() {
			fakeEmitter.Reset()
		})

		It("emits a metric with the number of firehoses", func() {
			Expect(fakeEmitter.GetMessages()).To(BeEmpty())

			cleanup := router.Register("some-sub-id", true, mockFirehoseDataSetter)
			defer cleanup()
			expected := fake.Message{
				Origin: "doppler",
				Event: &events.ValueMetric{
					Name:  proto.String("grpcManager.numberOfFirehoseConns"),
					Value: proto.Float64(1),
					Unit:  proto.String("connections"),
				},
			}

			Eventually(fakeEmitter.GetMessages, 2).Should(ContainElement(expected))
			cleanup()

			expected.Event = &events.ValueMetric{
				Name:  proto.String("grpcManager.numberOfFirehoseConns"),
				Value: proto.Float64(0),
				Unit:  proto.String("connections"),
			}
			Eventually(fakeEmitter.GetMessages, 2).Should(ContainElement(expected))
		})

		It("emits a metric with the number of streams", func() {
			Expect(fakeEmitter.GetMessages()).To(BeEmpty())

			cleanup := router.Register("some-sub-id", false, mockStreamDataSetter)
			expected := fake.Message{
				Origin: "doppler",
				Event: &events.ValueMetric{
					Name:  proto.String("grpcManager.numberOfStreamConns"),
					Value: proto.Float64(1),
					Unit:  proto.String("connections"),
				},
			}

			Eventually(fakeEmitter.GetMessages, 2).Should(ContainElement(expected))
			cleanup()

			expected.Event = &events.ValueMetric{
				Name:  proto.String("grpcManager.numberOfStreamConns"),
				Value: proto.Float64(0),
				Unit:  proto.String("connections"),
			}
			Eventually(fakeEmitter.GetMessages, 2).Should(ContainElement(expected))
		})
	})
})<|MERGE_RESOLUTION|>--- conflicted
+++ resolved
@@ -2,17 +2,9 @@
 
 import (
 	"doppler/grpcmanager"
-<<<<<<< HEAD
-	"time"
-=======
 	"plumbing"
->>>>>>> 9c811462
 
 	. "github.com/apoydence/eachers"
-	"github.com/cloudfoundry/dropsonde/emitter/fake"
-	"github.com/cloudfoundry/dropsonde/metric_sender"
-	"github.com/cloudfoundry/dropsonde/metricbatcher"
-	"github.com/cloudfoundry/dropsonde/metrics"
 	"github.com/cloudfoundry/sonde-go/events"
 	"github.com/gogo/protobuf/proto"
 	. "github.com/onsi/ginkgo"
@@ -56,10 +48,6 @@
 		router = grpcmanager.NewRouter()
 	})
 
-	AfterEach(func() {
-		router.Stop()
-	})
-
 	Describe("data routing", func() {
 		Context("when multiple setters are routed", func() {
 			var (
@@ -222,73 +210,4 @@
 			})
 		})
 	})
-
-	Describe("Metrics", func() {
-		var (
-			fakeEmitter            *fake.FakeEventEmitter
-			mockFirehoseDataSetter *mockDataSetter
-			mockStreamDataSetter   *mockDataSetter
-		)
-
-		BeforeEach(func() {
-			mockFirehoseDataSetter = newMockDataSetter()
-			fakeEmitter = fake.NewFakeEventEmitter("doppler")
-			sender := metric_sender.NewMetricSender(fakeEmitter)
-			batcher := metricbatcher.New(sender, 200*time.Millisecond)
-			metrics.Initialize(sender, batcher)
-		})
-
-		AfterEach(func() {
-			fakeEmitter.Reset()
-		})
-
-		It("emits a metric with the number of firehoses", func() {
-			Expect(fakeEmitter.GetMessages()).To(BeEmpty())
-
-			cleanup := router.Register("some-sub-id", true, mockFirehoseDataSetter)
-			defer cleanup()
-			expected := fake.Message{
-				Origin: "doppler",
-				Event: &events.ValueMetric{
-					Name:  proto.String("grpcManager.numberOfFirehoseConns"),
-					Value: proto.Float64(1),
-					Unit:  proto.String("connections"),
-				},
-			}
-
-			Eventually(fakeEmitter.GetMessages, 2).Should(ContainElement(expected))
-			cleanup()
-
-			expected.Event = &events.ValueMetric{
-				Name:  proto.String("grpcManager.numberOfFirehoseConns"),
-				Value: proto.Float64(0),
-				Unit:  proto.String("connections"),
-			}
-			Eventually(fakeEmitter.GetMessages, 2).Should(ContainElement(expected))
-		})
-
-		It("emits a metric with the number of streams", func() {
-			Expect(fakeEmitter.GetMessages()).To(BeEmpty())
-
-			cleanup := router.Register("some-sub-id", false, mockStreamDataSetter)
-			expected := fake.Message{
-				Origin: "doppler",
-				Event: &events.ValueMetric{
-					Name:  proto.String("grpcManager.numberOfStreamConns"),
-					Value: proto.Float64(1),
-					Unit:  proto.String("connections"),
-				},
-			}
-
-			Eventually(fakeEmitter.GetMessages, 2).Should(ContainElement(expected))
-			cleanup()
-
-			expected.Event = &events.ValueMetric{
-				Name:  proto.String("grpcManager.numberOfStreamConns"),
-				Value: proto.Float64(0),
-				Unit:  proto.String("connections"),
-			}
-			Eventually(fakeEmitter.GetMessages, 2).Should(ContainElement(expected))
-		})
-	})
 })